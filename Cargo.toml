--- conflicted
+++ resolved
@@ -22,12 +22,8 @@
 tracing = "0.1.41"
 tracing-subscriber = { version = "0.3.19", features = ["env-filter", "json"] }
 ureq = { version = "2.12.1" }
-<<<<<<< HEAD
-reliquary = { git = "https://github.com/IceDynamix/reliquary", tag = "v9.0.1" }
+reliquary = { git = "https://github.com/IceDynamix/reliquary", tag = "v10.0.0", features = ["proto-rqa"] }
 ctrlc = "3.4.5"
-=======
-reliquary = { git = "https://github.com/IceDynamix/reliquary", tag = "v10.0.0", features = ["proto-rqa"] }
->>>>>>> 49c308fc
 
 [target.'cfg(windows)'.dependencies]
 self_update = "0.42.0"
