--- conflicted
+++ resolved
@@ -1,12 +1,7 @@
 [package]
 name = "reliquary-archiver"
-<<<<<<< HEAD
-version = "0.5.2"
+version = "0.6.0"
 edition = "2024"
-=======
-version = "0.6.0"
-edition = "2021"
->>>>>>> a402fa07
 license = "MIT"
 repository = "https://github.com/IceDynamix/reliquary-archiver"
 publish = false
@@ -34,7 +29,6 @@
 tokio-stream = "0.1.17"
 futures = { version = "0.3.31" }
 serde_with = "3.12.0"
-<<<<<<< HEAD
 iced = { git = "https://github.com/iced-rs/iced", rev = "9ef2c468831ae3dd86ce7afc0f675070ca68dd4a", features = ["image", "canvas", "crisp", "tokio", "svg", "advanced", "hot", "debug"] }
 open = "5.3.2"
 lyon_algorithms = "1.0.5"
@@ -49,14 +43,7 @@
 
 [target.'cfg(windows)'.dependencies]
 self_update = "0.42.0"
-pktmon = { version = "0.5.0", features = ["tokio"], optional = true }
-=======
-rfd = "0.15.3"
-
-[target.'cfg(windows)'.dependencies]
-self_update = "0.42.0"
-pktmon = { version = "0.6.0", optional = true }
->>>>>>> a402fa07
+pktmon = { version = "0.6.0", features = ["tokio"], optional = true }
 windows = { version = "0.61", features = [
     "Win32_UI_Shell", 
     "Win32_UI_WindowsAndMessaging", 
@@ -67,15 +54,11 @@
 
 [build-dependencies]
 ureq = { version = "2.12.1", features = ["json"] }
-<<<<<<< HEAD
-reliquary = { git = "https://github.com/IceDynamix/reliquary", tag = "v11.0.2", features = ["proto-rqa"] }
+reliquary = { git = "https://github.com/IceDynamix/reliquary", tag = "v12.0.0", features = ["proto-rqa"] }
 patch-crate = "0.1.13"
 
 [target.'cfg(windows)'.build-dependencies]
 winres = "0.1.12"
-=======
-reliquary = { git = "https://github.com/IceDynamix/reliquary", tag = "v12.0.0", features = ["proto-rqa"] }
->>>>>>> a402fa07
 
 [profile.dev]
 # there's a field in the kcp protocol that hyv uses differently from the default implementation
