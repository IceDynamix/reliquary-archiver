--- conflicted
+++ resolved
@@ -22,23 +22,14 @@
 tracing = "0.1.41"
 tracing-subscriber = { version = "0.3.19", features = ["env-filter", "json"] }
 ureq = { version = "2.12.1" }
-<<<<<<< HEAD
-reliquary = { git = "https://github.com/IceDynamix/reliquary", tag = "v12.0.1", features = [
-=======
 reliquary = { git = "https://github.com/IceDynamix/reliquary", tag = "v13.1.0", features = [
->>>>>>> 06f1ca60
     "proto-rqa",
 ] }
 ctrlc = "3.4.5"
 axum = { version = "0.8.3", optional = true, features = ["ws", "tracing"] }
-<<<<<<< HEAD
 tokio = { version = "1.44.2", features = ["full"] }
 tokio-stream = { version = "0.1.17", features = ["sync"] }
 futures = { version = "0.3.31" }
-=======
-tokio = { version = "1.44.2", optional = true, features = ["full"] }
-futures = { version = "0.3.31", optional = true }
->>>>>>> 06f1ca60
 serde_with = "3.12.0"
 iced = { git = "https://github.com/iced-rs/iced", rev = "9ef2c468831ae3dd86ce7afc0f675070ca68dd4a", features = [
     "image",
@@ -64,11 +55,7 @@
 
 [target.'cfg(windows)'.dependencies]
 self_update = "0.42.0"
-<<<<<<< HEAD
-pktmon = { version = "0.6.1", features = ["tokio"], optional = true }
-=======
-pktmon = { version = "0.6.2", optional = true }
->>>>>>> 06f1ca60
+pktmon = { version = "0.6.2", features = ["tokio"], optional = true }
 windows = { version = "0.61", features = [
     "Win32_UI_Shell",
     "Win32_UI_WindowsAndMessaging",
@@ -79,18 +66,12 @@
 
 [build-dependencies]
 ureq = { version = "2.12.1", features = ["json"] }
-<<<<<<< HEAD
-reliquary = { git = "https://github.com/IceDynamix/reliquary", tag = "v12.0.1", features = [
+reliquary = { git = "https://github.com/IceDynamix/reliquary", tag = "v13.1.0", features = [
     "proto-rqa",
 ] }
 
 [target.'cfg(windows)'.build-dependencies]
 winres = "0.1.12"
-=======
-reliquary = { git = "https://github.com/IceDynamix/reliquary", tag = "v13.1.0", features = [
-    "proto-rqa",
-] }
->>>>>>> 06f1ca60
 
 [profile.dev]
 # there's a field in the kcp protocol that hyv uses differently from the default implementation
