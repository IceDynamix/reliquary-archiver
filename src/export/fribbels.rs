//! Output format based on the format used by [Fribbels HSR Optimizer],
//! devised by [kel-z's HSR-Scanner].
//!
//! [Fribbels HSR Optimizer]: https://github.com/fribbels/hsr-optimizer
//! [kel-z's HSR-Scanner]: https://github.com/kel-z/HSR-Scanner
use std::collections::HashMap;

use base64::Engine;
use base64::prelude::BASE64_STANDARD;
use protobuf::Enum;
use reliquary::network::GameCommand;
use reliquary::network::gen::command_id;
use reliquary::network::gen::proto::Avatar::Avatar as ProtoCharacter;
use reliquary::network::gen::proto::AvatarSkillTree::AvatarSkillTree as ProtoSkillTree;
use reliquary::network::gen::proto::Equipment::Equipment as ProtoLightCone;
use reliquary::network::gen::proto::GetAvatarDataScRsp::GetAvatarDataScRsp;
use reliquary::network::gen::proto::GetBagScRsp::GetBagScRsp;
use reliquary::network::gen::proto::GetMultiPathAvatarInfoScRsp::GetMultiPathAvatarInfoScRsp;
use reliquary::network::gen::proto::MultiPathAvatarInfo::MultiPathAvatarInfo;
use reliquary::network::gen::proto::MultiPathAvatarType::MultiPathAvatarType;
use reliquary::network::gen::proto::PlayerGetTokenScRsp::PlayerGetTokenScRsp;
use reliquary::network::gen::proto::Relic::Relic as ProtoRelic;
use reliquary::network::gen::proto::RelicAffix::RelicAffix;
use reliquary::resource::excel::*;
use reliquary::resource::ResourceMap;
use reliquary::resource::text_map::TextMap;
use serde::{Deserialize, Serialize};
use serde::de::DeserializeOwned;
use tracing::{debug, info, info_span, instrument, trace, warn};
use ureq::{Agent, AgentBuilder, Proxy};
#[cfg(target_os = "windows")]
use winreg::{enums::*, RegKey};

use crate::export::Exporter;

const BASE_RESOURCE_URL: &str = "https://raw.githubusercontent.com/Dimbreath/StarRailData/master";

#[derive(Serialize, Deserialize, Debug)]
pub struct Export {
    pub source: &'static str,
    pub build: &'static str,
    pub version: u32,
    pub metadata: Metadata,
    pub light_cones: Vec<LightCone>,
    pub relics: Vec<Relic>,
    pub characters: Vec<Character>,
}

#[derive(Serialize, Deserialize, Debug)]
pub struct Metadata {
    pub uid: Option<u32>,
    pub trailblazer: Option<&'static str>,
}

pub struct OptimizerExporter {
    database: Database,
    uid: Option<u32>,
    trailblazer: Option<&'static str>,
    light_cones: Vec<LightCone>,
    relics: Vec<Relic>,
    characters: Vec<Character>,
    multipath_characters: Vec<Character>,
    multipath_base_avatars: HashMap<u32, ProtoCharacter>,
}

impl OptimizerExporter {
    pub fn new(database: Database) -> OptimizerExporter {
        OptimizerExporter {
            database,
            uid: None,
            trailblazer: None,
            light_cones: vec![],
            relics: vec![],
            characters: vec![],
            multipath_characters: vec![],
            multipath_base_avatars: HashMap::new(),
        }
    }

    pub fn set_uid(&mut self, uid: u32) {
        self.uid = Some(uid);
    }

    pub fn add_inventory(&mut self, bag: GetBagScRsp) {
        let mut relics: Vec<Relic> = bag.relic_list.iter()
            .filter_map(|r| export_proto_relic(&self.database, r))
            .collect();

        info!(num=relics.len(), "found relics");
        self.relics.append(&mut relics);

        let mut light_cones: Vec<LightCone> = bag.equipment_list.iter()
            .filter_map(|equip| export_proto_light_cone(&self.database, equip))
            .collect();

        info!(num=light_cones.len(), "found light cones");
        self.light_cones.append(&mut light_cones);
    }

    pub fn add_characters(&mut self, characters: GetAvatarDataScRsp) {
        let (characters, multipath_characters) = characters.avatar_list.iter()
            .partition::<Vec<_>, _>(|a| MultiPathAvatarType::from_i32(a.base_avatar_id as i32).is_none() );

        let mut characters: Vec<Character> = characters.iter()
            .filter_map(|char| export_proto_character(&self.database, char))
            .collect();

        info!(num=characters.len(), "found characters");
        self.characters.append(&mut characters);

        info!(num=multipath_characters.len(), "found multipath base avatars");
        self.multipath_base_avatars.extend(multipath_characters.into_iter().map(|c| (c.base_avatar_id, c.clone())));
    }

    pub fn add_multipath_characters(&mut self, characters: GetMultiPathAvatarInfoScRsp) {
        let mut characters: Vec<Character> = characters.multi_path_avatar_info_list.iter()
            .filter_map(|char| export_proto_multipath_character(&self.database, char))
            .collect();

        // Try to find a trailblazer to determine the gender
        if let Some(trailblazer) = characters.iter().find(|c| c.name == "Trailblazer") {
            self.trailblazer = Some(if trailblazer.id.parse::<u32>().unwrap() % 2 == 0 {
                "Stelle"
            } else {
                "Caelus"
            });
        }

        info!(num=characters.len(), "found multipath characters");
        self.multipath_characters.append(&mut characters);
    }

    pub fn finalize_multipath_characters(&mut self) {
        // Fetch level & ascension
        for character in self.multipath_characters.iter_mut() {
            if let Some(config) = self.database.multipath_avatar_config.get(&character.id.parse().unwrap()) {
                if let Some(base_avatar) = self.multipath_base_avatars.get(&config.BaseAvatarID) {
                    character.level = base_avatar.level;
                    character.ascension = base_avatar.promotion;
                }
            }
        }
    }
}

impl Exporter for OptimizerExporter {
    type Export = Export;

    fn read_command(&mut self, command: GameCommand) {
        match command.command_id {
            command_id::PlayerGetTokenScRsp => {
                debug!("detected uid");
                let cmd = command.parse_proto::<PlayerGetTokenScRsp>();
                match cmd {
                    Ok(cmd) => {
                        self.set_uid(cmd.uid)
                    }
                    Err(error) => {
                        warn!(%error, "could not parse token command");
                    }
                }
            }
            command_id::GetBagScRsp => {
                debug!("detected inventory packet");
                let cmd = command.parse_proto::<GetBagScRsp>();
                match cmd {
                    Ok(cmd) => {
                        self.add_inventory(cmd)
                    }
                    Err(error) => {
                        warn!(%error, "could not parse inventory data command");
                    }
                }
            }
            command_id::GetAvatarDataScRsp => {
                debug!("detected character packet");
                let cmd = command.parse_proto::<GetAvatarDataScRsp>();
                match cmd {
                    Ok(cmd) => {
                        self.add_characters(cmd)
                    }
                    Err(error) => {
                        warn!(%error, "could not parse character data command");
                    }
                }
            }
            command_id::GetMultiPathAvatarInfoScRsp => {
                debug!("detected multipath packet (trailblazer/march 7th)");
                let cmd = command.parse_proto::<GetMultiPathAvatarInfoScRsp>();
                match cmd {
                    Ok(cmd) => {
                        self.add_multipath_characters(cmd)
                    }
                    Err(error) => {
                        warn!(%error, "could not parse multipath data command");
                    }
                }
            }
            _ => {
                trace!(command_id=command.command_id, tag=command.get_command_name(), "ignored");
            }
        }
    }

    fn is_finished(&self) -> bool {
        self.trailblazer.is_some()
            && self.uid.is_some()
            && !self.relics.is_empty()
            && !self.characters.is_empty()
            && !self.multipath_characters.is_empty()
            && !self.light_cones.is_empty()
    }

    #[instrument(skip_all)]
    fn export(mut self) -> Self::Export {
        info!("exporting collected data");

        if self.trailblazer.is_none() {
            warn!("trailblazer gender was not recorded");
        }

        if self.uid.is_none() {
            warn!("uid was not recorded");
        }

        if self.relics.is_empty() {
            warn!("relics were not recorded");
        }

        if self.light_cones.is_empty() {
            warn!("light cones were not recorded");
        }

        if self.multipath_characters.is_empty() {
            warn!("multipath characters were not recorded");
        }

        if self.characters.is_empty() {
            warn!("characters were not recorded");
        }

        self.finalize_multipath_characters();

        Export {
            source: "reliquary_archiver",
            build: env!("CARGO_PKG_VERSION"),
            version: 4,
            metadata: Metadata {
                uid: self.uid,
                trailblazer: self.trailblazer,
            },
            light_cones: self.light_cones,
            relics: self.relics,
            characters: self.characters.into_iter()
                .chain(self.multipath_characters)
                .collect(),
        }
    }
}

#[derive(Debug)]
pub struct UreqAgent {
    agent: Agent,
}

impl UreqAgent {
    pub fn new(home_proxy: bool, system_proxy: bool) -> Self {
        let agent = if home_proxy {
            AgentBuilder::new().try_proxy_from_env(true).build()
        } else if system_proxy {
            let proxy_server = Self::get_proxy_server_from_registry();

            if let Some(proxy_server) = proxy_server {
                AgentBuilder::new()
                    .proxy(Proxy::new(proxy_server).unwrap())
                    .build()
            } else {
                Agent::new()
            }
        } else {
            Agent::new()
        };

        UreqAgent { agent }
    }

    #[cfg(target_os = "windows")]
    fn get_proxy_server_from_registry() -> Option<String> {
        // Open registry key
        let hkcu = RegKey::predef(HKEY_CURRENT_USER);
        let internet_settings = hkcu.open_subkey_with_flags(
            "Software\\Microsoft\\Windows\\CurrentVersion\\Internet Settings",
            KEY_READ,
        ).unwrap();
        // Read Proxy Settings
        let proxy_enable: u32 = internet_settings.get_value("ProxyEnable").unwrap();

        if proxy_enable == 0 {
            warn!("system proxy is not enabled");
            return None;
        }

        let proxy_server: String = internet_settings.get_value("ProxyServer").unwrap();
        Some(proxy_server)
    }

    #[cfg(not(target_os = "windows"))]
    fn get_proxy_server_from_registry() -> Option<String> {
        warn!("system proxy is only supported on windows! defaulting to no proxy.");
        None
    }

    fn get<T: DeserializeOwned>(&self, url: String) -> T {
        self.agent.get(&url)
            .call()
            .unwrap()
            .into_json()
            .unwrap()
    }
}

pub struct Database {
    avatar_config: AvatarConfigMap,
    avatar_skill_tree_config: AvatarSkillTreeConfigMap,
    equipment_config: EquipmentConfigMap,
    multipath_avatar_config: MultiplePathAvatarConfigMap,
    relic_config: RelicConfigMap,
    relic_set_config: RelicSetConfigMap,
    relic_main_affix_config: RelicMainAffixConfigMap,
    relic_sub_affix_config: RelicSubAffixConfigMap,
    text_map: TextMap,
    keys: HashMap<u32, Vec<u8>>,
}

impl Database {
    #[instrument(name = "config_map", skip(agent))]
    pub fn new_from_online(agent: UreqAgent) -> Self {
        info!("initializing database from online sources, this might take a while...");
        Database {
<<<<<<< HEAD
            avatar_config: Self::load_online_config(&agent),
            avatar_skill_tree_config: Self::load_online_config(&agent),
            equipment_config: Self::load_online_config(&agent),
            relic_config: Self::load_online_config(&agent),
            relic_set_config: Self::load_online_config(&agent),
            relic_main_affix_config: Self::load_online_config(&agent),
            relic_sub_affix_config: Self::load_online_config(&agent),
            text_map: Self::load_online_text_map(&agent),
            keys: Self::load_online_keys(&agent),
=======
            avatar_config: Self::load_online_config(),
            avatar_skill_tree_config: Self::load_online_config(),
            equipment_config: Self::load_online_config(),
            multipath_avatar_config: Self::load_online_config(),
            relic_config: Self::load_online_config(),
            relic_set_config: Self::load_online_config(),
            relic_main_affix_config: Self::load_online_config(),
            relic_sub_affix_config: Self::load_online_config(),
            text_map: Self::load_online_text_map(),
            keys: Self::load_online_keys(),
>>>>>>> 3997a3ec
        }
    }

    // TODO: new_from_source

    fn load_online_config<T: ResourceMap + DeserializeOwned>(agent: &UreqAgent) -> T {
        agent.get(format!("{BASE_RESOURCE_URL}/ExcelOutput/{}", T::get_json_name()))
    }
    fn load_online_text_map(agent: &UreqAgent) -> TextMap {
        agent.get(format!("{BASE_RESOURCE_URL}/TextMap/TextMapEN.json"))
    }

    fn load_online_keys(agent: &UreqAgent) -> HashMap<u32, Vec<u8>> {
        let keys: HashMap<u32, String> = agent.get("https://raw.githubusercontent.com/tamilpp25/Iridium-SR/main/data/Keys.json".to_string());
        let mut keys_bytes = HashMap::new();

        for (k, v) in keys {
            keys_bytes.insert(k, BASE64_STANDARD.decode(v).unwrap());
        }

        keys_bytes
    }

    pub fn keys(&self) -> &HashMap<u32, Vec<u8>> {
        &self.keys
    }

    fn lookup_avatar_name(&self, avatar_id: u32) -> Option<String> {
        if avatar_id == 0 {
            return None;
        }

        if avatar_id >= 8000 {
            Some("Trailblazer".to_owned())
        } else {
            let cfg = self.avatar_config.get(&avatar_id)?;
            cfg.AvatarName.lookup(&self.text_map).map(|s| s.to_string())
        }
    }
}

fn format_location(avatar_id: u32) -> String {
    if avatar_id == 0 {
        return "".to_owned();
    } else {
        return avatar_id.to_string();
    }
}

#[tracing::instrument(name = "relic", skip_all, fields(id = proto.tid))]
fn export_proto_relic(db: &Database, proto: &ProtoRelic) -> Option<Relic> {
    let relic_config = db.relic_config.get(&proto.tid)?;

    let set_id = relic_config.SetID;
    let set_config = db.relic_set_config.get(&set_id)?;
    let main_affix_config = db.relic_main_affix_config.get(&relic_config.MainAffixGroup, &proto.main_affix_id).unwrap();

    let id = proto.unique_id.to_string();
    let level = proto.level;
    let lock = proto.is_protected;
    let discard = proto.is_discarded;
    let set_name = set_config.SetName.lookup(&db.text_map)
        .map(|s| s.to_string())
        .unwrap_or("".to_string());

    let slot = slot_type_to_export(&relic_config.Type);
    let rarity = relic_config.MaxLevel / 3;
    let mainstat = main_stat_to_export(&main_affix_config.Property).to_string();
    let location = format_location(proto.equip_avatar_id);

    debug!(rarity, set_name, slot, slot, mainstat, location, "detected");

    let substats = proto.sub_affix_list.iter()
        .filter_map(|substat| export_substat(db, rarity, substat))
        .collect();


    Some(Relic {
        set_id: set_id.to_string(),
        name: set_name,
        slot,
        rarity,
        level,
        mainstat,
        substats,
        location,
        lock,
        discard,
        _uid: id,
    })
}

#[tracing::instrument(name = "substat", skip_all)]
fn export_substat(db: &Database, rarity: u32, substat: &RelicAffix) -> Option<Substat> {
    let cfg = db.relic_sub_affix_config.get(&rarity, &substat.affix_id)?;
    let key = sub_stat_to_export(&cfg.Property).to_string();

    let mut value = substat.cnt as f32 * *cfg.BaseValue
        + substat.step as f32 * *cfg.StepValue;

    if key.ends_with('_') {
        value *= 100.0;
    }

    trace!(key, value, "detected substat");

    Some(Substat {
        key,
        value,
    })
}

#[derive(Serialize, Deserialize, Debug)]
pub struct Relic {
    pub set_id: String,
    pub name: String,
    pub slot: &'static str,
    pub rarity: u32,
    pub level: u32,
    pub mainstat: String,
    pub substats: Vec<Substat>,
    pub location: String,
    pub lock: bool,
    pub discard: bool,
    pub _uid: String,
}

#[derive(Serialize, Deserialize, Debug)]
pub struct Substat {
    key: String,
    value: f32,
}

fn slot_type_to_export(s: &str) -> &'static str {
    match s {
        "HEAD" => "Head",
        "HAND" => "Hands",
        "BODY" => "Body",
        "FOOT" => "Feet",
        "NECK" => "Planar Sphere",
        "OBJECT" => "Link Rope",
        _ => panic!("Unknown slot: {}", s)
    }
}

fn main_stat_to_export(s: &str) -> &'static str {
    match s {
        "HPDelta" => "HP",
        "AttackDelta" => "ATK",
        "HPAddedRatio" => "HP",
        "AttackAddedRatio" => "ATK",
        "DefenceAddedRatio" => "DEF",
        "CriticalChanceBase" => "CRIT Rate",
        "CriticalDamageBase" => "CRIT DMG",
        "HealRatioBase" => "Outgoing Healing Boost",
        "SpeedDelta" => "SPD",
        "StatusProbabilityBase" => "Effect Hit Rate",
        "PhysicalAddedRatio" => "Physical DMG Boost",
        "FireAddedRatio" => "Fire DMG Boost",
        "IceAddedRatio" => "Ice DMG Boost",
        "ThunderAddedRatio" => "Lightning DMG Boost",
        "WindAddedRatio" => "Wind DMG Boost",
        "QuantumAddedRatio" => "Quantum DMG Boost",
        "ImaginaryAddedRatio" => "Imaginary DMG Boost",
        "BreakDamageAddedRatioBase" => "Break Effect",
        "SPRatioBase" => "Energy Regeneration Rate",
        _ => panic!("Unknown main stat: {}", s)
    }
}

fn sub_stat_to_export(s: &str) -> &'static str {
    match s {
        "HPDelta" => "HP",
        "AttackDelta" => "ATK",
        "HPAddedRatio" => "HP_",
        "AttackAddedRatio" => "ATK_",
        "DefenceAddedRatio" => "DEF_",
        "DefenceDelta" => "DEF",
        "CriticalChanceBase" => "CRIT Rate_",
        "CriticalDamageBase" => "CRIT DMG_",
        "SpeedDelta" => "SPD",
        "StatusProbabilityBase" => "Effect Hit Rate_",
        "StatusResistanceBase" => "Effect RES_",
        "BreakDamageAddedRatioBase" => "Break Effect_",
        _ => { panic!("Unknown sub stat: {}", s) }
    }
}

#[derive(Serialize, Deserialize, Debug)]
pub struct LightCone {
    pub id: String,
    pub name: String,
    pub level: u32,
    pub ascension: u32,
    pub superimposition: u32,
    pub location: String,
    pub lock: bool,
    pub _uid: String,
}

#[instrument(name = "light_cone", skip_all, fields(id = proto.tid))]
fn export_proto_light_cone(db: &Database, proto: &ProtoLightCone) -> Option<LightCone> {
    let cfg = db.equipment_config.get(&proto.tid)?;
    let id = cfg.EquipmentID.to_string();
    let name = cfg.EquipmentName.lookup(&db.text_map).map(|s| s.to_string())?;

    let level = proto.level;
    let superimposition = proto.rank;

    debug!(light_cone=name, level, superimposition, "detected");

    let location = format_location(proto.equip_avatar_id);

    Some(LightCone {
        id,
        name,
        level,
        ascension: proto.promotion,
        superimposition,
        location,
        lock: proto.is_protected,
        _uid: proto.unique_id.to_string(),
    })
}

#[instrument(name = "character", skip_all, fields(id = proto.base_avatar_id))]
fn export_proto_character(db: &Database, proto: &ProtoCharacter) -> Option<Character> {
    let id = proto.base_avatar_id;
    let name = db.lookup_avatar_name(id)?;
    let path = avatar_path_lookup(db, id)?.to_owned();

    let level = proto.level;
    let eidolon = proto.rank;

    debug!(character=name, level, eidolon, "detected");

    let (skills, traces) = export_skill_tree(db, &proto.skilltree_list);

    Some(Character {
        id: id.to_string(),
        name,
        path,
        level,
        ascension: proto.promotion,
        eidolon,
        skills,
        traces,
    })
}

fn export_proto_multipath_character(db: &Database, proto: &MultiPathAvatarInfo) -> Option<Character> {
    let id = proto.avatar_id.value() as u32;
    let name = db.lookup_avatar_name(id)?;
    let path = avatar_path_lookup(db, id)?.to_owned();

    let span = info_span!("character", name, path);
    let _enter = span.enter();

    trace!(character=name, path, "detected");

    let (skills, traces) = export_skill_tree(db, &proto.multi_path_skill_tree);

    // TODO: figure out where level/ascension is stored
    Some(Character {
        id: id.to_string(),
        name,
        path,
        level: 0,
        ascension: 0,
        eidolon: proto.rank,
        skills,
        traces,
    })
}

fn avatar_path_lookup(db: &Database, avatar_id: u32) -> Option<&'static str> {
    let hero_config = db.avatar_config.get(&avatar_id);
    let avatar_base_type = hero_config.unwrap().AvatarBaseType.as_str();
    match avatar_base_type {
        "Knight"  => Some("Preservation"),
        "Rogue"   => Some("Hunt"),
        "Mage"    => Some("Erudition"),
        "Warlock" => Some("Nihility"),
        "Warrior" => Some("Destruction"),
        "Shaman"  => Some("Harmony"),
        "Priest"  => Some("Abundance"),
        _ => {
            debug!(?avatar_base_type, "unknown path");
            None
        }
    }
}

fn export_skill_tree(db: &Database, proto: &[ProtoSkillTree]) -> (Skills, Traces) {
    let mut skills = Skills {
        basic: 0,
        skill: 0,
        ult: 0,
        talent: 0,
    };

    let mut traces = Traces {
        ability_1: false,
        ability_2: false,
        ability_3: false,
        stat_1: false,
        stat_2: false,
        stat_3: false,
        stat_4: false,
        stat_5: false,
        stat_6: false,
        stat_7: false,
        stat_8: false,
        stat_9: false,
        stat_10: false,
    };

    for skill in proto.iter().filter(|s| s.point_id != 0) {
        let level = skill.level;

        let span = info_span!("skill", id = skill.point_id, level);
        let _enter = span.enter();

        let Some(skill_tree_config) = db.avatar_skill_tree_config
            .get(&skill.point_id, &skill.level) else
        {
            warn!("could not look up skill tree config");
            continue;
        };

        match skill_tree_config.Anchor.as_str() {
            "Point01" => {
                trace!(level, "detected basic atk trace");
                skills.basic = level;
            }
            "Point02" => {
                trace!(level, "detected skill trace");
                skills.skill = level;
            }
            "Point03" => {
                trace!(level, "detected ult trace");
                skills.ult = level;
            }
            "Point04" => {
                trace!(level, "detected talent trace");
                skills.talent = level;
            }

            "Point05" => {
                trace!(level, "detected technique trace");
                /* technique */
            }

            "Point06" => {
                trace!("detected major trace 1");
                traces.ability_1 = true;
            }
            "Point07" => {
                trace!("detected major trace 2");
                traces.ability_2 = true;
            }
            "Point08" => {
                trace!("detected major trace 3");
                traces.ability_3 = true;
            }

            "Point09" => {
                trace!("detected minor trace 1");
                traces.stat_1 = true;
            }
            "Point10" => {
                trace!("detected minor trace 2");
                traces.stat_2 = true;
            }
            "Point11" => {
                trace!("detected minor trace 3");
                traces.stat_3 = true;
            }
            "Point12" => {
                trace!("detected minor trace 4");
                traces.stat_4 = true;
            }
            "Point13" => {
                trace!("detected minor trace 5");
                traces.stat_5 = true;
            }
            "Point14" => {
                trace!("detected minor trace 6");
                traces.stat_6 = true;
            }
            "Point15" => {
                trace!("detected minor trace 7");
                traces.stat_7 = true;
            }
            "Point16" => {
                trace!("detected minor trace 8");
                traces.stat_8 = true;
            }
            "Point17" => {
                trace!("detected minor trace 9");
                traces.stat_9 = true;
            }
            "Point18" => {
                trace!("detected minor trace 10");
                traces.stat_10 = true;
            }

            _ => {
                warn!(anchor = skill_tree_config.Anchor, "unknown point anchor");
                continue;
            }
        }
    }

    (skills, traces)
}

#[derive(Serialize, Deserialize, Debug)]
pub struct Character {
    pub id: String,
    pub name: String,
    pub path: String,
    pub level: u32,
    pub ascension: u32,
    pub eidolon: u32,
    pub skills: Skills,
    pub traces: Traces,
}

#[derive(Serialize, Deserialize, Debug)]
pub struct Skills {
    pub basic: u32,
    pub skill: u32,
    pub ult: u32,
    pub talent: u32,
}

#[derive(Serialize, Deserialize, Debug)]
pub struct Traces {
    pub ability_1: bool,
    pub ability_2: bool,
    pub ability_3: bool,
    pub stat_1: bool,
    pub stat_2: bool,
    pub stat_3: bool,
    pub stat_4: bool,
    pub stat_5: bool,
    pub stat_6: bool,
    pub stat_7: bool,
    pub stat_8: bool,
    pub stat_9: bool,
    pub stat_10: bool,
}<|MERGE_RESOLUTION|>--- conflicted
+++ resolved
@@ -337,28 +337,16 @@
     pub fn new_from_online(agent: UreqAgent) -> Self {
         info!("initializing database from online sources, this might take a while...");
         Database {
-<<<<<<< HEAD
             avatar_config: Self::load_online_config(&agent),
             avatar_skill_tree_config: Self::load_online_config(&agent),
             equipment_config: Self::load_online_config(&agent),
+            multipath_avatar_config: Self::load_online_config(&agent),
             relic_config: Self::load_online_config(&agent),
             relic_set_config: Self::load_online_config(&agent),
             relic_main_affix_config: Self::load_online_config(&agent),
             relic_sub_affix_config: Self::load_online_config(&agent),
             text_map: Self::load_online_text_map(&agent),
             keys: Self::load_online_keys(&agent),
-=======
-            avatar_config: Self::load_online_config(),
-            avatar_skill_tree_config: Self::load_online_config(),
-            equipment_config: Self::load_online_config(),
-            multipath_avatar_config: Self::load_online_config(),
-            relic_config: Self::load_online_config(),
-            relic_set_config: Self::load_online_config(),
-            relic_main_affix_config: Self::load_online_config(),
-            relic_sub_affix_config: Self::load_online_config(),
-            text_map: Self::load_online_text_map(),
-            keys: Self::load_online_keys(),
->>>>>>> 3997a3ec
         }
     }
 
