--- conflicted
+++ resolved
@@ -118,33 +118,17 @@
             }
         }
 
-<<<<<<< HEAD
-    let capture_mode = CaptureMode::from_args(&args);
-    let export = match capture_mode {
-        CaptureMode::Live => live_capture_wrapper(&args, exporter, sniffer),
-        #[cfg(feature = "pcap")]
-        CaptureMode::Pcap(path) => capture_from_pcap(&args, exporter, sniffer, path),
-        #[cfg(feature = "pktmon")]
-        CaptureMode::Etl(path) => capture_from_etl(&args, exporter, sniffer, path),
-    };
-
-    if let Some(export) = export {
-        let output_file = match args.output {
-            Some(out) => out,
-            _ => PathBuf::from(Local::now().format("archive_output-%Y-%m-%dT%H-%M-%S.json").to_string()),
-=======
         let database = Database::new();
         let sniffer = GameSniffer::new().set_initial_keys(database.keys.clone());
         let exporter = OptimizerExporter::new(database);
 
         let capture_mode = CaptureMode::from_args(&args);
         let export = match capture_mode {
-            CaptureMode::Live => live_capture(&args, exporter, sniffer),
+            CaptureMode::Live => live_capture_wrapper(&args, exporter, sniffer),
             #[cfg(feature = "pcap")]
             CaptureMode::Pcap(path) => capture_from_pcap(&args, exporter, sniffer, path),
             #[cfg(feature = "pktmon")]
             CaptureMode::Etl(path) => capture_from_etl(&args, exporter, sniffer, path),
->>>>>>> c65069ed
         };
 
         if let Some(export) = export {
