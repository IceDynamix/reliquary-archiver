--- conflicted
+++ resolved
@@ -18,25 +18,12 @@
 use reliquary::network::command::command_id::{PlayerLoginFinishScRsp, PlayerLoginScRsp};
 use reliquary::network::command::GameCommandError;
 use reliquary::network::{ConnectionPacket, GamePacket, GameSniffer, NetworkError};
-<<<<<<< HEAD
 use tokio::pin;
-use tracing::{debug, info, instrument, warn, error};
-use tracing_subscriber::{prelude::*, EnvFilter, Layer, Registry};
-
-use crate::capture::CaptureError;
-
-#[cfg(windows)] use {
-    std::env,
-    std::process::Command,
-    self_update::cargo_crate_version,
-};
-=======
 use tracing::{debug, error, info, instrument, warn};
 use tracing_subscriber::{prelude::*, EnvFilter, Layer, Registry};
 
 #[cfg(windows)]
 use {self_update::cargo_crate_version, std::env, std::process::Command};
->>>>>>> 06f1ca60
 
 #[cfg(feature = "stream")]
 mod websocket;
@@ -47,8 +34,8 @@
 
 mod capture;
 mod gui;
+mod scopefns;
 mod worker;
-mod scopefns;
 
 #[derive(Parser, Debug, Clone)]
 struct Args {
@@ -147,7 +134,6 @@
             fn confirm(msg: &str) -> bool {
                 use std::io::Write;
 
-<<<<<<< HEAD
                 print!("{}", msg);
                 if std::io::stdout().flush().is_err() {
                     return false;
@@ -176,51 +162,6 @@
             if confirm("Would you like to restart the application with elevated privileges? (Y/n): ") {
                 if let Err(e) = escalate_to_admin() {
                     error!("Failed to escalate privileges: {}", e);
-=======
-        if let Some(export) = export {
-            let file_name = Local::now()
-                .format("archive_output-%Y-%m-%dT%H-%M-%S.json")
-                .to_string();
-            let mut output_file = match args.output {
-                Some(out) => out,
-                _ => PathBuf::from(file_name.clone()),
-            };
-
-            macro_rules! pick_file {
-                () => {
-                    if let Some(new_path) = rfd::FileDialog::new()
-                        .set_title("Select output file location")
-                        .set_file_name(&file_name)
-                        .add_filter("JSON files", &["json"])
-                        .save_file()
-                    {
-                        output_file = new_path;
-                        continue;
-                    } else {
-                        error!("No alternative path selected, aborting write");
-                        break;
-                    }
-                };
-            }
-
-            loop {
-                match File::create(&output_file) {
-                    Ok(file) => {
-                        if let Err(e) = serde_json::to_writer_pretty(&file, &export) {
-                            error!("Failed to write to {}: {}", output_file.display(), e);
-                            pick_file!();
-                        }
-                        info!(
-                            "wrote output to {}",
-                            output_file.canonicalize().unwrap().display()
-                        );
-                        break;
-                    }
-                    Err(e) => {
-                        error!("Failed to create file at {}: {}", output_file.display(), e);
-                        pick_file!();
-                    }
->>>>>>> 06f1ca60
                 }
             }
 
@@ -265,7 +206,7 @@
         //             }
         //         };
         //     }
-            
+
         //     loop {
         //         match File::create(&output_file) {
         //             Ok(file) => {
@@ -362,9 +303,7 @@
         )
         .from_env_lossy();
 
-    let stdout_log = tracing_subscriber::fmt::layer()
-        .with_ansi(false)
-        .with_filter(env_filter);
+    let stdout_log = tracing_subscriber::fmt::layer().with_ansi(false).with_filter(env_filter);
 
     let subscriber = Registry::default().with(stdout_log);
 
@@ -391,11 +330,7 @@
 }
 
 // Simplified packet processing for file captures
-fn file_process_packet<E>(
-    exporter: &mut E,
-    sniffer: &mut GameSniffer,
-    payload: Vec<u8>,
-) -> ProcessResult
+fn file_process_packet<E>(exporter: &mut E, sniffer: &mut GameSniffer, payload: Vec<u8>) -> ProcessResult
 where
     E: Exporter,
 {
@@ -432,12 +367,7 @@
 
 #[instrument(skip_all)]
 #[cfg(feature = "pcap")]
-fn capture_from_pcap<E>(
-    _args: &Args,
-    mut exporter: E,
-    mut sniffer: GameSniffer,
-    pcap_path: PathBuf,
-) -> Option<E::Export>
+fn capture_from_pcap<E>(_args: &Args, mut exporter: E, mut sniffer: GameSniffer, pcap_path: PathBuf) -> Option<E::Export>
 where
     E: Exporter,
 {
@@ -457,12 +387,7 @@
 
 #[instrument(skip_all)]
 #[cfg(feature = "pktmon")]
-fn capture_from_etl<E>(
-    _args: &Args,
-    mut exporter: E,
-    mut sniffer: GameSniffer,
-    etl_path: PathBuf,
-) -> Option<E::Export>
+fn capture_from_etl<E>(_args: &Args, mut exporter: E, mut sniffer: GameSniffer, etl_path: PathBuf) -> Option<E::Export>
 where
     E: Exporter,
 {
@@ -472,12 +397,10 @@
 
     while let Ok(packet) = capture.next_packet() {
         match packet.payload {
-            pktmon::PacketPayload::Ethernet(payload) => {
-                match file_process_packet(&mut exporter, &mut sniffer, payload) {
-                    ProcessResult::Continue => {}
-                    ProcessResult::Stop => break,
-                }
-            }
+            pktmon::PacketPayload::Ethernet(payload) => match file_process_packet(&mut exporter, &mut sniffer, payload) {
+                ProcessResult::Continue => {}
+                ProcessResult::Stop => break,
+            },
             _ => {}
         }
     }
@@ -495,7 +418,6 @@
     #[cfg(feature = "stream")]
     {
         if args.stream {
-
             let port = args.websocket_port;
             // let ws_server = rt.block_on(websocket::start_websocket_server(port, exporter.clone()));
 
@@ -512,8 +434,8 @@
         }
     }
 
-<<<<<<< HEAD
-    #[cfg(not(feature = "stream"))] {
+    #[cfg(not(feature = "stream"))]
+    {
         live_capture(args, exporter, sniffer).await
     }
 }
@@ -523,85 +445,23 @@
         tokio::time::sleep(timeout).await;
     } else {
         future::pending::<()>().await;
-=======
-    #[cfg(not(feature = "stream"))]
-    {
-        live_capture(args, exporter, sniffer)
->>>>>>> 06f1ca60
     }
 }
 
 #[instrument(skip_all)]
-<<<<<<< HEAD
 async fn live_capture<E>(args: &Args, exporter: Arc<Mutex<E>>, mut sniffer: GameSniffer) -> Option<E::Export>
-=======
-fn live_capture<E>(
-    args: &Args,
-    exporter: Arc<Mutex<E>>,
-    mut sniffer: GameSniffer,
-) -> Option<E::Export>
->>>>>>> 06f1ca60
 where
     E: Exporter,
 {
     let rx = {
-<<<<<<< HEAD
-        #[cfg(feature = "pcap")] {
-            capture::listen_on_all(capture::pcap::PcapBackend)
-        }
-
-        #[cfg(all(not(feature = "pcap"), feature = "pktmon"))] {
-            capture::listen_on_all(capture::pktmon::PktmonBackend)
-=======
         #[cfg(feature = "pcap")]
         {
-            capture::listen_on_all(capture::pcap::PcapBackend, abort_signal.clone())
+            capture::listen_on_all(capture::pcap::PcapBackend)
         }
 
         #[cfg(all(not(feature = "pcap"), feature = "pktmon"))]
         {
-            if unsafe { windows::Win32::UI::Shell::IsUserAnAdmin().into() } {
-                capture::listen_on_all(capture::pktmon::PktmonBackend, abort_signal.clone())
-            } else {
-                fn confirm(msg: &str) -> bool {
-                    use std::io::Write;
-
-                    print!("{}", msg);
-                    if std::io::stdout().flush().is_err() {
-                        return false;
-                    }
-
-                    let mut input = String::new();
-                    if std::io::stdin().read_line(&mut input).is_err() {
-                        return false;
-                    }
-
-                    input = input.trim().to_lowercase();
-                    input.starts_with("y") || input.is_empty()
-                }
-
-                println!();
-                println!("===========================================================================================================");
-                println!("                       Administrative privileges are required to capture packets");
-                println!("===========================================================================================================");
-                println!();
-                println!("Reliquary Archiver now uses PacketMonitor (pktmon) to capture the game traffic instead of npcap on Windows");
-                println!("Due to the way pktmon works, it requires running the application as an administrator");
-                println!();
-                println!("If you don't feel comfortable running the application as an administrator, you can download the pcap");
-                println!("version of Reliquary Archiver from the GitHub releases page.");
-                println!();
-                if confirm(
-                    "Would you like to restart the application with elevated privileges? (Y/n): ",
-                ) {
-                    if let Err(e) = escalate_to_admin() {
-                        error!("Failed to escalate privileges: {}", e);
-                    }
-                }
-
-                return None;
-            }
->>>>>>> 06f1ca60
+            capture::listen_on_all(capture::pktmon::PktmonBackend)
         }
     };
 
@@ -681,9 +541,7 @@
                                             info!("detected login start");
                                         }
 
-                                        if !streaming
-                                            && command.command_id == PlayerLoginFinishScRsp
-                                        {
+                                        if !streaming && command.command_id == PlayerLoginFinishScRsp {
                                             info!("detected login end, assume initialization is finished");
                                             break 'recv;
                                         }
@@ -732,7 +590,6 @@
 
     // abort_signal.store(true, Ordering::Relaxed);
 
-<<<<<<< HEAD
     // #[cfg(target_os = "linux")] {
     //     // Detach join handles on linux since pcap timeout will not fire if no packets are received on some interface
     //     drop(join_handles);
@@ -748,21 +605,6 @@
     // for handle in join_handles {
     //     handle.abort();
     // }
-=======
-    #[cfg(target_os = "linux")]
-    {
-        // Detach join handles on linux since pcap timeout will not fire if no packets are received on some interface
-        drop(join_handles);
-    }
-
-    // TODO: determine why pcap timeout is not working on linux, so that we can gracefully exit
-    #[cfg(not(target_os = "linux"))]
-    {
-        for handle in join_handles {
-            handle.join().expect("Failed to join capture thread");
-        }
-    }
->>>>>>> 06f1ca60
 
     exporter.lock().unwrap().export()
 }
@@ -773,9 +615,7 @@
     use windows::core::w;
     use windows::core::PCWSTR;
     use windows::Win32::System::Console::GetConsoleWindow;
-    use windows::Win32::UI::Shell::{
-        ShellExecuteExW, SEE_MASK_NOCLOSEPROCESS, SEE_MASK_NO_CONSOLE, SHELLEXECUTEINFOW,
-    };
+    use windows::Win32::UI::Shell::{ShellExecuteExW, SEE_MASK_NOCLOSEPROCESS, SEE_MASK_NO_CONSOLE, SHELLEXECUTEINFOW};
     use windows::Win32::UI::WindowsAndMessaging::{GetWindow, GW_OWNER, SW_SHOWNORMAL};
 
     let args_str = env::args().skip(1).collect::<Vec<_>>().join(" ");
