use std::fs::File;
use std::path::PathBuf;
use std::sync::atomic::{AtomicBool, Ordering};
use std::sync::{Arc, Mutex};
use std::time::Duration;

#[cfg(feature = "pcap")] use capture::PCAP_FILTER;

use chrono::Local;
use clap::Parser;
<<<<<<< HEAD
=======
use pcap::{ConnectionStatus, Device, Error};
>>>>>>> 49c308fc
use reliquary::network::command::command_id::{PlayerLoginFinishScRsp, PlayerLoginScRsp};
use reliquary::network::{ConnectionPacket, GamePacket, GameSniffer};
use tracing::{debug, info, instrument, warn};
use tracing_subscriber::{prelude::*, EnvFilter, Layer, Registry};

#[cfg(windows)] use {
    std::env,
    std::process::Command,
    self_update::cargo_crate_version,
    tracing::error,
};

use reliquary_archiver::export::database::Database;
use reliquary_archiver::export::fribbels::OptimizerExporter;
use reliquary_archiver::export::Exporter;

mod capture;

#[derive(Parser, Debug)]
struct Args {
    #[arg()]
    /// Path to output .json file to, per default: archive_output-%Y-%m-%dT%H-%M-%S.json
    output: Option<PathBuf>,
    /// Read packets from .pcap file instead of capturing live packets
    #[cfg(feature = "pcap")]
    #[arg(long)]
    pcap: Option<PathBuf>,
    /// How long to wait in seconds until timeout is triggered for live captures
    #[arg(long, default_value_t = 120)]
    timeout: u64,
    /// How verbose the output should be, can be set up to 3 times. Has no effect if RUST_LOG is set
    #[arg(short, long, action = clap::ArgAction::Count)]
    verbose: u8,
    /// Path to output log to
    #[arg(short, long)]
    log_path: Option<PathBuf>,
    /// Don't check for updates, only applicable on Windows
    #[arg(long)]
    no_update: bool,
    /// Github Auth token to use when checking for updates, only applicable on Windows
    #[arg(long)]
    auth_token: Option<String>,
    /// Don't wait for enter to be pressed after capturing
    #[arg(short, long)]
    exit_after_capture: bool,
}

fn main() {
    color_eyre::install().unwrap();
    let args = Args::parse();

    tracing_init(&args);

    debug!(?args);

    // Only self update on Windows, since that's the only platform we ship releases for
    #[cfg(windows)] {
        if !args.no_update && !env::var("NO_SELF_UPDATE").map_or(false, |v| v == "1") {
            if let Err(e) = update(args.auth_token.as_deref()) {
                error!("Failed to update: {}", e);
            }
        }
    }

    let database = Database::new();
    let sniffer = GameSniffer::new().set_initial_keys(database.keys.clone());
    let exporter = OptimizerExporter::new(database);

    #[cfg(feature = "pcap")]
    let export = match args.pcap {
        Some(_) => file_capture(&args, exporter, sniffer),
        None => live_capture(&args, exporter, sniffer),
    };

    #[cfg(not(feature = "pcap"))]
    let export = live_capture(&args, exporter, sniffer);

    if let Some(export) = export {
        let output_file = match args.output {
            Some(out) => out,
            _ => PathBuf::from(Local::now().format("archive_output-%Y-%m-%dT%H-%M-%S.json").to_string()),
        };
        let file = File::create(&output_file).unwrap();
        serde_json::to_writer_pretty(&file, &export).unwrap();
        info!(
            "wrote output to {}",
            output_file.canonicalize().unwrap().display()
        );
    } else {
        warn!("skipped writing output");
    }

    if let Some(log_path) = args.log_path {
        info!("wrote logs to {}", log_path.display());
    }

    if !args.exit_after_capture {
        info!("press enter to close");
        std::io::stdin().read_line(&mut String::new()).unwrap();
    }
}

#[cfg(windows)]
fn update(auth_token: Option<&str>) -> Result<(), Box<dyn std::error::Error>> {
    info!("checking for updates");

    let mut update_builder = self_update::backends::github::Update::configure();

    update_builder
        .repo_owner("IceDynamix")
        .repo_name("reliquary-archiver")
        .bin_name("reliquary-archiver")
        .target("x64")
        .show_download_progress(true)
        .show_output(false)
        .current_version(cargo_crate_version!());

    if let Some(token) = auth_token {
        update_builder.auth_token(token);
    }

    let status = update_builder.build()?.update()?;

    if status.updated() {
        info!("updated to {}", status.version());

        let current_exe = env::current_exe();
        let mut command = Command::new(current_exe?);
        command.args(env::args().skip(1)).env("NO_SELF_UPDATE", "1");

        command.spawn().and_then(|mut c| c.wait())?;

        // Stop running the old version
        std::process::exit(0);
    } else {
        info!("already up-to-date");
    }

    Ok(())
}

fn tracing_init(args: &Args) {
    let env_filter = EnvFilter::builder()
        .with_default_directive(
            match args.verbose {
                0 => "reliquary_archiver=info",
                1 => "info",
                2 => "debug",
                _ => "trace",
            }
            .parse()
            .unwrap(),
        )
        .from_env_lossy();

    let stdout_log = tracing_subscriber::fmt::layer()
        .with_ansi(false)
        .with_filter(env_filter);

    let subscriber = Registry::default().with(stdout_log);

    let file_log = if let Some(log_path) = &args.log_path {
        let log_file = File::create(log_path).unwrap();
        let file_log = tracing_subscriber::fmt::layer()
            .json()
            .with_writer(Mutex::new(log_file))
            .with_filter(tracing::level_filters::LevelFilter::TRACE);
        Some(file_log)
    } else {
        None
    };

    let subscriber = subscriber.with(file_log);

    tracing::subscriber::set_global_default(subscriber).expect("unable to set up logging");
}

#[cfg(feature = "pcap")]
#[instrument(skip_all)]
fn file_capture<E>(args: &Args, mut exporter: E, mut sniffer: GameSniffer) -> Option<E::Export>
where
    E: Exporter,
{
    let mut capture =
        pcap::Capture::from_file(args.pcap.as_ref().unwrap()).expect("could not read pcap file");

<<<<<<< HEAD
    capture.filter(PCAP_FILTER, false).unwrap();

    info!("capturing");
    while let Ok(packet) = capture.next_packet() {
        info!("received packet: {:?}", packet.data.to_vec());
=======
    capture.filter(PACKET_FILTER, false).unwrap();

    info!("capturing");
    while let Ok(packet) = capture.next_packet() {
>>>>>>> 49c308fc
        if let Ok(packets) = sniffer.receive_packet(packet.data.to_vec()) {
            for packet in packets {
                match packet {
                    GamePacket::Commands(command) => {
                        match command {
                            Ok(command) => {
                                exporter.read_command(command);
                            }
                            Err(e) => {
                                warn!(%e);
                            }
                        }
                    }
                    _ => {}
                }
            }
        }
    }

    exporter.export()
}

#[instrument(skip_all)]
fn live_capture<E>(args: &Args, mut exporter: E, mut sniffer: GameSniffer) -> Option<E::Export>
where
    E: Exporter,
{
    let abort_signal = Arc::new(AtomicBool::new(false));

    {
        let abort_signal = abort_signal.clone();
        if let Err(e) = ctrlc::set_handler(move || {
            abort_signal.store(true, Ordering::Relaxed);
        }) {
            error!("Failed to set Ctrl-C handler: {}", e);
        }
    }

    #[cfg(windows)]
    let rx = {
        #[cfg(feature = "pcap")] {
            capture::listen_on_all::<capture::pcap::PcapBackend>(abort_signal.clone())
        }

        #[cfg(all(not(feature = "pcap"), feature = "pktmon"))] {
            if unsafe { windows::Win32::UI::Shell::IsUserAnAdmin().into() } {
                capture::listen_on_all::<capture::pktmon::PktmonBackend>(abort_signal.clone())
            } else {
                warn!("You must run this program as an administrator to capture packets");
                return None;
            }
        }
    };

    #[cfg(not(windows))]
    let rx = capture::listen_on_all::<capture::pcap::PcapBackend>(abort_signal.clone());

<<<<<<< HEAD
    let (rx, join_handles) = rx.expect("Failed to start packet capture");

=======
>>>>>>> 49c308fc
    info!("instructions: go to main menu screen and go to the \"Click to Start\" screen");
    info!("listening with a timeout of {} seconds...", args.timeout);

    'recv: loop {
        match rx.recv_timeout(Duration::from_secs(args.timeout)) {
            Ok(packet) => {
<<<<<<< HEAD
                match sniffer.receive_packet(packet.data) {
=======
                match sniffer.receive_packet(packet.to_vec()) {
>>>>>>> 49c308fc
                    Ok(packets) => {
                        for packet in packets {
                            match packet {
                                GamePacket::Connection(c) => {
                                    match c {
                                        ConnectionPacket::HandshakeEstablished => {
                                            info!("detected connection established");
                                        }
                                        ConnectionPacket::Disconnected => {
                                            // program is probably going to exit before this happens
                                            // info!("detected connection disconnected");
                                        }
                                        _ => {}
                                    }
                                }
                                GamePacket::Commands(command) => {
                                    match command {
                                        Ok(command) => {
                                            if command.command_id == PlayerLoginScRsp {
                                                info!("detected login");
                                            }
            
                                            if command.command_id == PlayerLoginFinishScRsp {
                                                info!("detected login end, assume initialization is finished");
                                                break 'recv;
                                            }
            
                                            exporter.read_command(command);
                                        }
                                        Err(e) => {
                                            warn!(%e);
                                            break;
                                        }
                                    }
                                }
                            }
                        }

                        if exporter.is_finished() {
                            info!("retrieved all relevant packets, stop listening");
                            break 'recv;
                        }
                    }
                    Err(e) => {
                        warn!(%e);
                        break;
                    }
                }
            }
            Err(e) => {
                warn!(%e);
                break;
            }
        }
    }

    abort_signal.store(true, Ordering::Relaxed);
    for handle in join_handles {
        handle.join().expect("Failed to join capture thread");
    }

    exporter.export()
}<|MERGE_RESOLUTION|>--- conflicted
+++ resolved
@@ -8,10 +8,6 @@
 
 use chrono::Local;
 use clap::Parser;
-<<<<<<< HEAD
-=======
-use pcap::{ConnectionStatus, Device, Error};
->>>>>>> 49c308fc
 use reliquary::network::command::command_id::{PlayerLoginFinishScRsp, PlayerLoginScRsp};
 use reliquary::network::{ConnectionPacket, GamePacket, GameSniffer};
 use tracing::{debug, info, instrument, warn};
@@ -198,18 +194,10 @@
     let mut capture =
         pcap::Capture::from_file(args.pcap.as_ref().unwrap()).expect("could not read pcap file");
 
-<<<<<<< HEAD
-    capture.filter(PCAP_FILTER, false).unwrap();
+    capture.filter(PACKET_FILTER, false).unwrap();
 
     info!("capturing");
     while let Ok(packet) = capture.next_packet() {
-        info!("received packet: {:?}", packet.data.to_vec());
-=======
-    capture.filter(PACKET_FILTER, false).unwrap();
-
-    info!("capturing");
-    while let Ok(packet) = capture.next_packet() {
->>>>>>> 49c308fc
         if let Ok(packets) = sniffer.receive_packet(packet.data.to_vec()) {
             for packet in packets {
                 match packet {
@@ -267,22 +255,15 @@
     #[cfg(not(windows))]
     let rx = capture::listen_on_all::<capture::pcap::PcapBackend>(abort_signal.clone());
 
-<<<<<<< HEAD
     let (rx, join_handles) = rx.expect("Failed to start packet capture");
 
-=======
->>>>>>> 49c308fc
     info!("instructions: go to main menu screen and go to the \"Click to Start\" screen");
     info!("listening with a timeout of {} seconds...", args.timeout);
 
     'recv: loop {
         match rx.recv_timeout(Duration::from_secs(args.timeout)) {
             Ok(packet) => {
-<<<<<<< HEAD
                 match sniffer.receive_packet(packet.data) {
-=======
-                match sniffer.receive_packet(packet.to_vec()) {
->>>>>>> 49c308fc
                     Ok(packets) => {
                         for packet in packets {
                             match packet {
